/*
 * Copyright (c) 2001, 2014, Oracle and/or its affiliates. All rights reserved.
 * DO NOT ALTER OR REMOVE COPYRIGHT NOTICES OR THIS FILE HEADER.
 *
 * This code is free software; you can redistribute it and/or modify it
 * under the terms of the GNU General Public License version 2 only, as
 * published by the Free Software Foundation.
 *
 * This code is distributed in the hope that it will be useful, but WITHOUT
 * ANY WARRANTY; without even the implied warranty of MERCHANTABILITY or
 * FITNESS FOR A PARTICULAR PURPOSE.  See the GNU General Public License
 * version 2 for more details (a copy is included in the LICENSE file that
 * accompanied this code).
 *
 * You should have received a copy of the GNU General Public License version
 * 2 along with this work; if not, write to the Free Software Foundation,
 * Inc., 51 Franklin St, Fifth Floor, Boston, MA 02110-1301 USA.
 *
 * Please contact Oracle, 500 Oracle Parkway, Redwood Shores, CA 94065 USA
 * or visit www.oracle.com if you need additional information or have any
 * questions.
 *
 */

#include "precompiled.hpp"
#include "gc_implementation/shared/collectorCounters.hpp"
#include "gc_implementation/shared/gcPolicyCounters.hpp"
#include "gc_implementation/shared/gcHeapSummary.hpp"
#include "gc_implementation/shared/gcTimer.hpp"
#include "gc_implementation/shared/gcTraceTime.hpp"
#include "gc_implementation/shared/gcTrace.hpp"
#include "gc_implementation/shared/spaceDecorator.hpp"
#include "memory/defNewGeneration.inline.hpp"
#include "memory/gcLocker.inline.hpp"
#include "memory/genCollectedHeap.hpp"
#include "memory/genOopClosures.inline.hpp"
#include "memory/genRemSet.hpp"
#include "memory/generationSpec.hpp"
#include "memory/iterator.hpp"
#include "memory/referencePolicy.hpp"
#include "memory/space.inline.hpp"
#include "oops/instanceRefKlass.hpp"
#include "oops/oop.inline.hpp"
#include "runtime/java.hpp"
#include "runtime/prefetch.inline.hpp"
#include "runtime/thread.inline.hpp"
#include "utilities/copy.hpp"
#include "utilities/stack.inline.hpp"

PRAGMA_FORMAT_MUTE_WARNINGS_FOR_GCC

//
// DefNewGeneration functions.

// Methods of protected closure types.

DefNewGeneration::IsAliveClosure::IsAliveClosure(Generation* g) : _g(g) {
  assert(g->level() == 0, "Optimized for youngest gen.");
}
bool DefNewGeneration::IsAliveClosure::do_object_b(oop p) {
  return (HeapWord*)p >= _g->reserved().end() || p->is_forwarded();
}

DefNewGeneration::KeepAliveClosure::
KeepAliveClosure(ScanWeakRefClosure* cl) : _cl(cl) {
  GenRemSet* rs = GenCollectedHeap::heap()->rem_set(); // todo cardTable
  assert(rs->rs_kind() == GenRemSet::CardTable, "Wrong rem set kind.");
  _rs = (CardTableRS*)rs;
}

void DefNewGeneration::KeepAliveClosure::do_oop(oop* p)       { DefNewGeneration::KeepAliveClosure::do_oop_work(p); }
void DefNewGeneration::KeepAliveClosure::do_oop(narrowOop* p) { DefNewGeneration::KeepAliveClosure::do_oop_work(p); }


DefNewGeneration::FastKeepAliveClosure::
FastKeepAliveClosure(DefNewGeneration* g, ScanWeakRefClosure* cl) :
  DefNewGeneration::KeepAliveClosure(cl) {
  _boundary = g->reserved().end();
}

void DefNewGeneration::FastKeepAliveClosure::do_oop(oop* p)       { DefNewGeneration::FastKeepAliveClosure::do_oop_work(p); }
void DefNewGeneration::FastKeepAliveClosure::do_oop(narrowOop* p) { DefNewGeneration::FastKeepAliveClosure::do_oop_work(p); }

DefNewGeneration::EvacuateFollowersClosure::
EvacuateFollowersClosure(GenCollectedHeap* gch, int level,
                         ScanClosure* cur, ScanClosure* older) :
  _gch(gch), _level(level),
  _scan_cur_or_nonheap(cur), _scan_older(older)
{}

void DefNewGeneration::EvacuateFollowersClosure::do_void() {
  do {
    _gch->oop_since_save_marks_iterate(_level, _scan_cur_or_nonheap,
                                       _scan_older);
  } while (!_gch->no_allocs_since_save_marks(_level));
}

DefNewGeneration::FastEvacuateFollowersClosure::
FastEvacuateFollowersClosure(GenCollectedHeap* gch, int level,
                             DefNewGeneration* gen,
                             FastScanClosure* cur, FastScanClosure* older) :
  _gch(gch), _level(level), _gen(gen),
  _scan_cur_or_nonheap(cur), _scan_older(older)
{}

void DefNewGeneration::FastEvacuateFollowersClosure::do_void() {
  do {
    _gch->oop_since_save_marks_iterate(_level, _scan_cur_or_nonheap,
                                       _scan_older);
  } while (!_gch->no_allocs_since_save_marks(_level));
  guarantee(_gen->promo_failure_scan_is_complete(), "Failed to finish scan");
}

ScanClosure::ScanClosure(DefNewGeneration* g, bool gc_barrier) :
    OopsInKlassOrGenClosure(g), _g(g), _gc_barrier(gc_barrier)
{
  assert(_g->level() == 0, "Optimized for youngest generation");
  _boundary = _g->reserved().end();
}

void ScanClosure::do_oop(oop* p)       { ScanClosure::do_oop_work(p); }
void ScanClosure::do_oop(narrowOop* p) { ScanClosure::do_oop_work(p); }

FastScanClosure::FastScanClosure(DefNewGeneration* g, bool gc_barrier) :
    OopsInKlassOrGenClosure(g), _g(g), _gc_barrier(gc_barrier)
{
  assert(_g->level() == 0, "Optimized for youngest generation");
  _boundary = _g->reserved().end();
}

void FastScanClosure::do_oop(oop* p)       { FastScanClosure::do_oop_work(p); }
void FastScanClosure::do_oop(narrowOop* p) { FastScanClosure::do_oop_work(p); }

void KlassScanClosure::do_klass(Klass* klass) {
#ifndef PRODUCT
  if (TraceScavenge) {
    ResourceMark rm;
    gclog_or_tty->print_cr("KlassScanClosure::do_klass %p, %s, dirty: %s",
                           klass,
                           klass->external_name(),
                           klass->has_modified_oops() ? "true" : "false");
  }
#endif

  // If the klass has not been dirtied we know that there's
  // no references into  the young gen and we can skip it.
  if (klass->has_modified_oops()) {
    if (_accumulate_modified_oops) {
      klass->accumulate_modified_oops();
    }

    // Clear this state since we're going to scavenge all the metadata.
    klass->clear_modified_oops();

    // Tell the closure which Klass is being scanned so that it can be dirtied
    // if oops are left pointing into the young gen.
    _scavenge_closure->set_scanned_klass(klass);

    klass->oops_do(_scavenge_closure);

    _scavenge_closure->set_scanned_klass(NULL);
  }
}

ScanWeakRefClosure::ScanWeakRefClosure(DefNewGeneration* g) :
  _g(g)
{
  assert(_g->level() == 0, "Optimized for youngest generation");
  _boundary = _g->reserved().end();
}

void ScanWeakRefClosure::do_oop(oop* p)       { ScanWeakRefClosure::do_oop_work(p); }
void ScanWeakRefClosure::do_oop(narrowOop* p) { ScanWeakRefClosure::do_oop_work(p); }

void FilteringClosure::do_oop(oop* p)       { FilteringClosure::do_oop_work(p); }
void FilteringClosure::do_oop(narrowOop* p) { FilteringClosure::do_oop_work(p); }

KlassScanClosure::KlassScanClosure(OopsInKlassOrGenClosure* scavenge_closure,
                                   KlassRemSet* klass_rem_set)
    : _scavenge_closure(scavenge_closure),
      _accumulate_modified_oops(klass_rem_set->accumulate_modified_oops()) {}


DefNewGeneration::DefNewGeneration(ReservedSpace rs,
                                   size_t initial_size,
                                   int level,
                                   const char* policy)
  : Generation(rs, initial_size, level),
    _promo_failure_drain_in_progress(false),
    _should_allocate_from_space(false)
{
  MemRegion cmr((HeapWord*)_virtual_space.low(),
                (HeapWord*)_virtual_space.high());
  Universe::heap()->barrier_set()->resize_covered_region(cmr);

  if (GenCollectedHeap::heap()->collector_policy()->has_soft_ended_eden()) { // 默认false
    _eden_space = new ConcEdenSpace(this);
  } else {
    _eden_space = new EdenSpace(this); // Eden
  }
  _from_space = new ContiguousSpace(); // 创建From内存区管理器
  _to_space   = new ContiguousSpace(); // 创建To内存区管理器

  if (_eden_space == NULL || _from_space == NULL || _to_space == NULL)
    vm_exit_during_initialization("Could not allocate a new gen space");

  // Compute the maximum eden and survivor space sizes. These sizes
  // are computed assuming the entire reserved space is committed.
  // These values are exported as performance counters.
  uintx alignment = GenCollectedHeap::heap()->collector_policy()->space_alignment();
  uintx size = _virtual_space.reserved_size();
  _max_survivor_size = compute_survivor_size(size, alignment); // 计算From区和To区的最大大小
  _max_eden_size = size - (2*_max_survivor_size); // //Eden区最大大小

  // allocate the performance counters

  // Generation counters -- generation 0, 3 subspaces  创建相关的计数器
  _gen_counters = new GenerationCounters("new", 0, 3, &_virtual_space);
  _gc_counters = new CollectorCounters(policy, 0);

  _eden_counters = new CSpaceCounters("eden", 0, _max_eden_size, _eden_space,
                                      _gen_counters);
  _from_counters = new CSpaceCounters("s0", 1, _max_survivor_size, _from_space,
                                      _gen_counters);
  _to_counters = new CSpaceCounters("s1", 2, _max_survivor_size, _to_space,
                                    _gen_counters);
  // 分配对应的物理内存区
  compute_space_boundaries(0, SpaceDecorator::Clear, SpaceDecorator::Mangle);
  update_counters();
  _next_gen = NULL;
  _tenuring_threshold = MaxTenuringThreshold; // 进入老年代的阀值
  _pretenure_size_threshold_words = PretenureSizeThreshold >> LogHeapWordSize;  // 判断是否大对象的值   LogHeapWordSize=3 右移3位

  _gc_timer = new (ResourceObj::C_HEAP, mtGC) STWGCTimer();
}
// compute_space_boundaries方法会保证eden区的内存足够大
void DefNewGeneration::compute_space_boundaries(uintx minimum_eden_size,
                                                bool clear_space,
                                                bool mangle_space) {
  uintx alignment =
    GenCollectedHeap::heap()->collector_policy()->space_alignment();

  // If the spaces are being cleared (only done at heap initialization
  // currently), the survivor spaces need not be empty.
  // Otherwise, no care is taken for used areas in the survivor spaces
  // so check.
  assert(clear_space || (to()->is_empty() && from()->is_empty()),
    "Initialization of the survivor spaces assumes these are empty");

  // Compute sizes
  uintx size = _virtual_space.committed_size();
  uintx survivor_size = compute_survivor_size(size, alignment);
  uintx eden_size = size - (2*survivor_size);
  assert(eden_size > 0 && survivor_size <= eden_size, "just checking");

  if (eden_size < minimum_eden_size) {
    // May happen due to 64Kb rounding, if so adjust eden size back up
    minimum_eden_size = align_size_up(minimum_eden_size, alignment);
    uintx maximum_survivor_size = (size - minimum_eden_size) / 2;
    uintx unaligned_survivor_size =
      align_size_down(maximum_survivor_size, alignment);
    survivor_size = MAX2(unaligned_survivor_size, alignment);
    eden_size = size - (2*survivor_size);
    assert(eden_size > 0 && survivor_size <= eden_size, "just checking");
    assert(eden_size >= minimum_eden_size, "just checking");
  }

  char *eden_start = _virtual_space.low();
  char *from_start = eden_start + eden_size;
  char *to_start   = from_start + survivor_size;
  char *to_end     = to_start   + survivor_size;

  assert(to_end == _virtual_space.high(), "just checking");
  assert(Space::is_aligned((HeapWord*)eden_start), "checking alignment");
  assert(Space::is_aligned((HeapWord*)from_start), "checking alignment");
  assert(Space::is_aligned((HeapWord*)to_start),   "checking alignment");

  MemRegion edenMR((HeapWord*)eden_start, (HeapWord*)from_start);
  MemRegion fromMR((HeapWord*)from_start, (HeapWord*)to_start);
  MemRegion toMR  ((HeapWord*)to_start, (HeapWord*)to_end);

  // A minimum eden size implies that there is a part of eden that
  // is being used and that affects the initialization of any
  // newly formed eden.
  bool live_in_eden = minimum_eden_size > 0;

  // If not clearing the spaces, do some checking to verify that
  // the space are already mangled.
  if (!clear_space) {
    // Must check mangling before the spaces are reshaped.  Otherwise,
    // the bottom or end of one space may have moved into another
    // a failure of the check may not correctly indicate which space
    // is not properly mangled.
    if (ZapUnusedHeapArea) {
      HeapWord* limit = (HeapWord*) _virtual_space.high();
      eden()->check_mangled_unused_area(limit);
      from()->check_mangled_unused_area(limit);
        to()->check_mangled_unused_area(limit);
    }
  }

  // Reset the spaces for their new regions.
  eden()->initialize(edenMR,
                     clear_space && !live_in_eden,
                     SpaceDecorator::Mangle);
  // If clear_space and live_in_eden, we will not have cleared any
  // portion of eden above its top. This can cause newly
  // expanded space not to be mangled if using ZapUnusedHeapArea.
  // We explicitly do such mangling here.
  if (ZapUnusedHeapArea && clear_space && live_in_eden && mangle_space) {
    eden()->mangle_unused_area();
  }
  from()->initialize(fromMR, clear_space, mangle_space);
  to()->initialize(toMR, clear_space, mangle_space);

  // Set next compaction spaces.
  eden()->set_next_compaction_space(from());
  // The to-space is normally empty before a compaction so need
  // not be considered.  The exception is during promotion
  // failure handling when to-space can contain live objects.
  from()->set_next_compaction_space(NULL);
}
// todo 分配内存　　form 和　to 交换
void DefNewGeneration::swap_spaces() {
  ContiguousSpace* s = from();
  _from_space        = to(); // 交换 form 和 to的首地址
  _to_space          = s;
  eden()->set_next_compaction_space(from()); // 设置eden下一片需要压缩的区域为现在的from区
  // The to-space is normally empty before a compaction so need
  // not be considered.  The exception is during promotion
  // failure handling when to-space can contain live objects.
  from()->set_next_compaction_space(NULL); // 新的from区下一片需要压缩的区域为NULL

  if (UsePerfData) {
    CSpaceCounters* c = _from_counters;
    _from_counters = _to_counters;
    _to_counters = c;
  }
}

bool DefNewGeneration::expand(size_t bytes) {
  MutexLocker x(ExpandHeap_lock);
  HeapWord* prev_high = (HeapWord*) _virtual_space.high();
  bool success = _virtual_space.expand_by(bytes);
  if (success && ZapUnusedHeapArea) {
    // Mangle newly committed space immediately because it
    // can be done here more simply that after the new
    // spaces have been computed.
    HeapWord* new_high = (HeapWord*) _virtual_space.high();
    MemRegion mangle_region(prev_high, new_high);
    SpaceMangler::mangle_region(mangle_region);
  }

  // Do not attempt an expand-to-the reserve size.  The
  // request should properly observe the maximum size of
  // the generation so an expand-to-reserve should be
  // unnecessary.  Also a second call to expand-to-reserve
  // value potentially can cause an undue expansion.
  // For example if the first expand fail for unknown reasons,
  // but the second succeeds and expands the heap to its maximum
  // value.
  if (GC_locker::is_active()) {
    if (PrintGC && Verbose) {
      gclog_or_tty->print_cr("Garbage collection disabled, "
        "expanded heap instead");
    }
  }

  return success;
}


void DefNewGeneration::compute_new_size() {
  // This is called after a gc that includes the following generation
  // (which is required to exist.)  So from-space will normally be empty.
  // Note that we check both spaces, since if scavenge failed they revert roles.
  // If not we bail out (otherwise we would have to relocate the objects)
  if (!from()->is_empty() || !to()->is_empty()) {
    return;
  }

  int next_level = level() + 1;
  GenCollectedHeap* gch = GenCollectedHeap::heap();
  assert(next_level < gch->_n_gens,
         "DefNewGeneration cannot be an oldest gen");

  Generation* next_gen = gch->_gens[next_level];
  size_t old_size = next_gen->capacity();
  size_t new_size_before = _virtual_space.committed_size();
  size_t min_new_size = spec()->init_size();
  size_t max_new_size = reserved().byte_size();
  assert(min_new_size <= new_size_before &&
         new_size_before <= max_new_size,
         "just checking");
  // All space sizes must be multiples of Generation::GenGrain.
  size_t alignment = Generation::GenGrain;

  // Compute desired new generation size based on NewRatio and
  // NewSizeThreadIncrease
  size_t desired_new_size = old_size/NewRatio;
  int threads_count = Threads::number_of_non_daemon_threads();
  size_t thread_increase_size = threads_count * NewSizeThreadIncrease;
  desired_new_size = align_size_up(desired_new_size + thread_increase_size, alignment);

  // Adjust new generation size
  desired_new_size = MAX2(MIN2(desired_new_size, max_new_size), min_new_size);
  assert(desired_new_size <= max_new_size, "just checking");

  bool changed = false;
  if (desired_new_size > new_size_before) {
    size_t change = desired_new_size - new_size_before;
    assert(change % alignment == 0, "just checking");
    if (expand(change)) {
       changed = true;
    }
    // If the heap failed to expand to the desired size,
    // "changed" will be false.  If the expansion failed
    // (and at this point it was expected to succeed),
    // ignore the failure (leaving "changed" as false).
  }
  if (desired_new_size < new_size_before && eden()->is_empty()) {
    // bail out of shrinking if objects in eden
    size_t change = new_size_before - desired_new_size;
    assert(change % alignment == 0, "just checking");
    _virtual_space.shrink_by(change);
    changed = true;
  }
  if (changed) {
    // The spaces have already been mangled at this point but
    // may not have been cleared (set top = bottom) and should be.
    // Mangling was done when the heap was being expanded.
    compute_space_boundaries(eden()->used(),
                             SpaceDecorator::Clear,
                             SpaceDecorator::DontMangle);
    MemRegion cmr((HeapWord*)_virtual_space.low(),
                  (HeapWord*)_virtual_space.high());
    Universe::heap()->barrier_set()->resize_covered_region(cmr);
    if (Verbose && PrintGC) {
      size_t new_size_after  = _virtual_space.committed_size();
      size_t eden_size_after = eden()->capacity();
      size_t survivor_size_after = from()->capacity();
      gclog_or_tty->print("New generation size " SIZE_FORMAT "K->"
        SIZE_FORMAT "K [eden="
        SIZE_FORMAT "K,survivor=" SIZE_FORMAT "K]",
        new_size_before/K, new_size_after/K,
        eden_size_after/K, survivor_size_after/K);
      if (WizardMode) {
        gclog_or_tty->print("[allowed " SIZE_FORMAT "K extra for %d threads]",
          thread_increase_size/K, threads_count);
      }
      gclog_or_tty->cr();
    }
  }
}

void DefNewGeneration::younger_refs_iterate(OopsInGenClosure* cl) {
  assert(false, "NYI -- are you sure you want to call this?");
}


size_t DefNewGeneration::capacity() const {
  return eden()->capacity()
       + from()->capacity();  // to() is only used during scavenge
}


size_t DefNewGeneration::used() const {
  return eden()->used()
       + from()->used();      // to() is only used during scavenge
}


size_t DefNewGeneration::free() const {
  return eden()->free()
       + from()->free();      // to() is only used during scavenge
}

size_t DefNewGeneration::max_capacity() const {
  const size_t alignment = GenCollectedHeap::heap()->collector_policy()->space_alignment();
  const size_t reserved_bytes = reserved().byte_size();
  return reserved_bytes - compute_survivor_size(reserved_bytes, alignment);
}

size_t DefNewGeneration::unsafe_max_alloc_nogc() const {
  return eden()->free();
}

size_t DefNewGeneration::capacity_before_gc() const {
  return eden()->capacity();
}

size_t DefNewGeneration::contiguous_available() const {
  return eden()->free(); // 剩余空间
}


HeapWord** DefNewGeneration::top_addr() const { return eden()->top_addr(); }
HeapWord** DefNewGeneration::end_addr() const { return eden()->end_addr(); }

void DefNewGeneration::object_iterate(ObjectClosure* blk) {
  eden()->object_iterate(blk);
  from()->object_iterate(blk);
}


void DefNewGeneration::space_iterate(SpaceClosure* blk,
                                     bool usedOnly) {
  blk->do_space(eden());
  blk->do_space(from());
  blk->do_space(to());
}

// The last collection bailed out, we are running out of heap space,
// so we try to allocate the from-space, too.  尝试从from区分配内存  todo 分配内存 allocate_from_space
HeapWord* DefNewGeneration::allocate_from_space(size_t size) { // 1. Eden区分配不够，会从From区分配　　2. 正在进行GC，可能会从From区分配内存
  HeapWord* result = NULL;
  if (Verbose && PrintGCDetails) {
    gclog_or_tty->print("DefNewGeneration::allocate_from_space(%u):"
                        "  will_fail: %s"
                        "  heap_lock: %s"
                        "  free: " SIZE_FORMAT,
                        size,
                        GenCollectedHeap::heap()->incremental_collection_will_fail(false /* don't consult_young */) ?
                          "true" : "false",
                        Heap_lock->is_locked() ? "locked" : "unlocked",
                        from()->free());
  } // should_allocate_from_space() 根据　_should_allocate_from_space变量来判断
  if (should_allocate_from_space() || GC_locker::is_active_and_needs_gc()) { // 1. Eden区分配不够，会从From区分配　　2. 正在进行GC，可能会从From区分配内存
    if (Heap_lock->owned_by_self() || // 当前线程持有堆的全局锁
        (SafepointSynchronize::is_at_safepoint() && // 执行GC的VMThread线程借助From区完成一些安全点下的操作
         Thread::current()->is_VM_thread())) {
      // If the Heap_lock is not locked by this thread, this will be called
      // again later with the Heap_lock held.
      result = from()->allocate(size);
    } else if (PrintGC && Verbose) {
      gclog_or_tty->print_cr("  Heap_lock is not owned by self");
    }
  } else if (PrintGC && Verbose) {
    gclog_or_tty->print_cr("  should_allocate_from_space: NOT");
  }
  if (PrintGC && Verbose) {
    gclog_or_tty->print_cr("  returns %s", result == NULL ? "NULL" : "object");
  }
  return result;
}
// todo 扩容　　分配内存
HeapWord* DefNewGeneration::expand_and_allocate(size_t size,
                                                bool   is_tlab,
                                                bool   parallel) {
  // We don't attempt to expand the young generation (but perhaps we should.) 我们不试图扩大年轻一代（但也许我们应该这样做。）
  return allocate(size, is_tlab);
}

void DefNewGeneration::adjust_desired_tenuring_threshold() {
  // Set the desired survivor size to half the real survivor space
  _tenuring_threshold =
    age_table()->compute_tenuring_threshold(to()->capacity()/HeapWordSize);
}
// todo gc 新生代回收
void DefNewGeneration::collect(bool   full,
                               bool   clear_all_soft_refs, // todo soft
                               size_t size,
                               bool   is_tlab) {
  assert(full || size > 0, "otherwise we don't want to collect");

  GenCollectedHeap* gch = GenCollectedHeap::heap();

  _gc_timer->register_gc_start();
  DefNewTracer gc_tracer;
  gc_tracer.report_gc_start(gch->gc_cause(), _gc_timer->gc_start());
  // 第一个是新生代
  _next_gen = gch->next_gen(this);

  // If the next generation is too full to accommodate promotion       如果下一代太满无法容纳提升
  // from this generation, pass on collection; let the next generation  从这一代开始，传递集合； 让下一代去做
  // do it. 检查回收当前内存代的垃圾对象是否安全,若不安全则放弃回收该内存代,并通知内存堆管理器关闭当前的增量式垃圾回收方式
  if (!collection_attempt_is_safe()) { // 895   todo gc DefNewGeneration正式进行Gc前会先检测一下本次Minor Gc是否安全,如果不安全则直接放弃本次Gc,检查策略是 1. To区空闲  2. 下一个内存代的可用空间能够容纳当前内存代的所有对象(用于对象升级)
    if (Verbose && PrintGCDetails) {
      gclog_or_tty->print(" :: Collection attempt not safe :: ");
    } // /告诉内存堆管理器不要再考虑增量式GC(Minor Gc),因为一定会失败
    gch->set_incremental_collection_failed(); // Slight lie: we did not even attempt one
    return;
  }
  assert(to()->is_empty(), "Else not collection_attempt_is_safe");

  init_assuming_no_promotion_failure();

  GCTraceTime t1(GCCauseString("GC", gch->gc_cause()), PrintGC && !PrintGCDetails, true, NULL, gc_tracer.gc_id());
  // Capture heap used before collection (for printing).
  size_t gch_prev_used = gch->used(); // //记录该GC之前,内存堆的使用量

  gch->trace_heap_before_gc(&gc_tracer);

  SpecializationStats::clear();

  // These can be shared for all code paths
  IsAliveClosure is_alive(this);
  ScanWeakRefClosure scan_weak_ref(this);

<<<<<<< HEAD
  age_table()->clear(); // 清空ageTable
  to()->clear(SpaceDecorator::Mangle);  // 清空to空间

=======
  age_table()->clear();
  to()->clear(SpaceDecorator::Mangle);
  // 在初始化堆的过程，会创建一个覆盖整个空间的数组GenRemSet，数组每个字节对应于堆的512字节，用于遍历新生代和老年代空间，这里对GenRemSet进行初始化准备
>>>>>>> f3c23837
  gch->rem_set()->prepare_for_younger_refs_iterate(false);
  // //标记所有内存代当前分配对象存储空间的起始位置
  assert(gch->no_allocs_since_save_marks(0),
         "save marks have not been newly set.");

  // Not very pretty.
  CollectorPolicy* cp = gch->collector_policy();

  FastScanClosure fsc_with_no_gc_barrier(this, false);
  FastScanClosure fsc_with_gc_barrier(this, true);

  KlassScanClosure klass_scan_closure(&fsc_with_no_gc_barrier,
                                      gch->rem_set()->klass_rem_set());
  CLDToKlassAndOopClosure cld_scan_closure(&klass_scan_closure,
                                           &fsc_with_no_gc_barrier,
                                           false);

  set_promo_failure_scan_stack_closure(&fsc_with_no_gc_barrier);
  FastEvacuateFollowersClosure evacuate_followers(gch, _level, this, // //用于分析对象的引用关系并进行回收
                                                  &fsc_with_no_gc_barrier,
                                                  &fsc_with_gc_barrier);
  // //标记所有内存代当前分配对象存储空间的起始位置
  assert(gch->no_allocs_since_save_marks(0),
         "save marks have not been newly set.");
  // todo 遍历当前内存代上的所有根对象,并复制它们到新的存储空间
  gch->gen_process_roots(_level,
                         true,  // Process younger gens, if any,
                                // as strong roots.
                         true,  // activate StrongRootsScope
                         SharedHeap::SO_ScavengeCodeCache,
                         GenCollectedHeap::StrongAndWeakRoots,
                         &fsc_with_no_gc_barrier,
                         &fsc_with_gc_barrier,
                         &cld_scan_closure);

  // "evacuate followers". //迭代递归遍历当前内存代上的所有根对象的引用对象,并进行垃圾回收(复制active对象到新的存储空间)
  evacuate_followers.do_void();

  FastKeepAliveClosure keep_alive(this, &scan_weak_ref); // 清理软引用对象
  ReferenceProcessor* rp = ref_processor();
  rp->setup_policy(clear_all_soft_refs);
  const ReferenceProcessorStats& stats =
  rp->process_discovered_references(&is_alive, &keep_alive, &evacuate_followers,
                                    NULL, _gc_timer, gc_tracer.gc_id());
  gc_tracer.report_gc_reference_stats(stats);

  if (!_promotion_failed) { // 当前内存代(年青代)在本次Gc过程中没有发生对象升级失败
    // Swap the survivor spaces. SpaceDecorator::Mangle  Eden/From区清零
    eden()->clear(SpaceDecorator::Mangle); // 清空eden空间
    from()->clear(SpaceDecorator::Mangle); // 清空from空间
    if (ZapUnusedHeapArea) {
      // This is now done here because of the piece-meal mangling which
      // can check for valid mangling at intermediate points in the
      // collection(s).  When a minor collection fails to collect
      // sufficient space resizing of the young generation can occur
      // an redistribute the spaces in the young generation.  Mangle
      // here so that unzapped regions don't get distributed to
      // other spaces.
      to()->mangle_unused_area();
    }
    swap_spaces(); //交换From/To区  YGC无论成功失败都会调用swap_spaces(这里是成功)

    assert(to()->is_empty(), "to space should be empty now");

    adjust_desired_tenuring_threshold(); // 重新计算对象可进入下一个内存代的存活时间阈值_tenuring_threshold(每次YGC的时候，都会计算一次)

    // A successful scavenge should restart the GC time limit count which is
    // for full GC's.
    AdaptiveSizePolicy* size_policy = gch->gen_policy()->size_policy();
    size_policy->reset_gc_overhead_limit_count();
    if (PrintGC && !PrintGCDetails) {
      gch->print_heap_change(gch_prev_used);
    }
    assert(!gch->incremental_collection_failed(), "Should be clear");
  } else { //当前内存代(年青代)在本次Gc过程中发生了对象升级失败(年老代没有足够的空闲空间来容纳从年青代转存储过来的active对象)
    assert(_promo_failure_scan_stack.is_empty(), "post condition"); // 这里是YGC失败，下面会触发FGC
    _promo_failure_scan_stack.clear(true); // Clear cached segments.

    remove_forwarding_pointers();
    if (PrintGCDetails) {
      gclog_or_tty->print(" (promotion failed) ");
    }
    // Add to-space to the list of space to compact
    // when a promotion failure has occurred.  In that
    // case there can be live objects in to-space
    // as a result of a partial evacuation of eden
    // and from-space.
    swap_spaces();   // For uniformity wrt ParNewGeneration. 交换From/To区  YGC无论成功失败都会调用swap_spaces(这里是失败)
    from()->set_next_compaction_space(to()); // 设置From区下一个可压缩内存区为To区,以便在下一次的Full Gc中压缩调整
    gch->set_incremental_collection_failed();

    // Inform the next generation that a promotion failure occurred.
    _next_gen->promotion_failure_occurred();  // 通知老生代发生了对象升级失败(你的空闲空间不够)
    gc_tracer.report_promotion_failed(_promotion_failed_info);

    // Reset the PromotionFailureALot counters.
    NOT_PRODUCT(Universe::heap()->reset_promotion_should_fail();)
  }
  // set new iteration safe limit for the survivor spaces
  from()->set_concurrent_iteration_safe_limit(from()->top());
  to()->set_concurrent_iteration_safe_limit(to()->top());
  SpecializationStats::print();

  // We need to use a monotonically non-decreasing time in ms
  // or we will see time-warp warnings and os::javaTimeMillis()
  // does not guarantee monotonicity.
  jlong now = os::javaTimeNanos() / NANOSECS_PER_MILLISEC;
  update_time_of_last_gc(now);

  gch->trace_heap_after_gc(&gc_tracer);
  gc_tracer.report_tenuring_threshold(tenuring_threshold());

  _gc_timer->register_gc_end();

  gc_tracer.report_gc_end(_gc_timer->gc_end(), _gc_timer->time_partitions());
}

class RemoveForwardPointerClosure: public ObjectClosure {
public:
  void do_object(oop obj) {
    obj->init_mark();
  }
};

void DefNewGeneration::init_assuming_no_promotion_failure() {
  _promotion_failed = false;
  _promotion_failed_info.reset();
  from()->set_next_compaction_space(NULL);
}

void DefNewGeneration::remove_forwarding_pointers() {
  RemoveForwardPointerClosure rspc;
  eden()->object_iterate(&rspc);
  from()->object_iterate(&rspc);

  // Now restore saved marks, if any.
  assert(_objs_with_preserved_marks.size() == _preserved_marks_of_objs.size(),
         "should be the same");
  while (!_objs_with_preserved_marks.is_empty()) {
    oop obj   = _objs_with_preserved_marks.pop();
    markOop m = _preserved_marks_of_objs.pop();
    obj->set_mark(m);
  }
  _objs_with_preserved_marks.clear(true);
  _preserved_marks_of_objs.clear(true);
}

void DefNewGeneration::preserve_mark(oop obj, markOop m) {
  assert(_promotion_failed && m->must_be_preserved_for_promotion_failure(obj),
         "Oversaving!");
  _objs_with_preserved_marks.push(obj);
  _preserved_marks_of_objs.push(m);
}

void DefNewGeneration::preserve_mark_if_necessary(oop obj, markOop m) {
  if (m->must_be_preserved_for_promotion_failure(obj)) {
    preserve_mark(obj, m);
  }
}
// 晋升失败
void DefNewGeneration::handle_promotion_failure(oop old) {
  if (PrintPromotionFailure && !_promotion_failed) {
    gclog_or_tty->print(" (promotion failure size = " SIZE_FORMAT ") ",
                        old->size());
  }
  _promotion_failed = true;
  _promotion_failed_info.register_copy_failure(old->size());
  preserve_mark_if_necessary(old, old->mark()); // 保存原对象头
  // forward to self  转发指针指向自己
  old->forward_to(old);

  _promo_failure_scan_stack.push(old); // 晋升失败对象，添加到_promo_failure_scan_stack

  if (!_promo_failure_drain_in_progress) {
    // prevent recursion in copy_to_survivor_space()
    _promo_failure_drain_in_progress = true;
    drain_promo_failure_scan_stack(); // 当前对象晋升失败时，当前对象所引用的对象，仍然要进行标记扫描并进行复制操作
    _promo_failure_drain_in_progress = false;
  }
}

oop DefNewGeneration::copy_to_survivor_space(oop old) {
  assert(is_in_reserved(old) && !old->is_forwarded(),
         "shouldn't be scavenging this oop");
  size_t s = old->size(); // 旧对象的大小
  oop obj = NULL;

  // Try allocating obj in to-space (unless too old)
  if (old->age() < tenuring_threshold()) { // 没达到老年代的年龄(还是在新生代分配-to空间分配)
    obj = (oop) to()->allocate_aligned(s); // 如果对象的年龄低于tenuring_threshold，则该在to区申请一块同样大小的内存
  }

  // Otherwise try allocating obj tenured
  if (obj == NULL) { // //如果如果对象的年龄大于tenuring_threshold或者to区申请内存失败
    obj = _next_gen->promote(old, s); // 则尝试将该对象复制到老年代
    if (obj == NULL) { //老年代复制失败
      handle_promotion_failure(old);
      return old;
    }
  } else {
    // Prefetch beyond obj   to区中申请内存成功
    const intx interval = PrefetchCopyIntervalInBytes;
    Prefetch::write(obj, interval);

    // Copy obj  对象复制
    Copy::aligned_disjoint_words((HeapWord*)old, (HeapWord*)obj, s);

    // Increment age if obj still in new generation
    obj->incr_age(); // 增加年龄，增加对应年龄的总对象大小 注意此处是增加复制对象而非原来对象的分代年龄
    age_table()->add(obj, s); // 并修改age_table
  }

  // Done, insert forward pointer to obj in this header
  old->forward_to(obj); // //将对象头指针指向新地址

  return obj;
}
// todo _promo_failure_scan_stack
void DefNewGeneration::drain_promo_failure_scan_stack() {
  while (!_promo_failure_scan_stack.is_empty()) { // _promo_failure_scan_stack不为空 晋升失败对象存储到_promo_failure_scan_stack不为空
     oop obj = _promo_failure_scan_stack.pop(); // 弹出1个
     obj->oop_iterate(_promo_failure_scan_stack_closure); // 处理obj引用的其他对象
  }
}

void DefNewGeneration::save_marks() {
  eden()->set_saved_mark();
  to()->set_saved_mark();
  from()->set_saved_mark();
}


void DefNewGeneration::reset_saved_marks() {
  eden()->reset_saved_mark();
  to()->reset_saved_mark();
  from()->reset_saved_mark();
}

// todo saved_mark_at_top
bool DefNewGeneration::no_allocs_since_save_marks() {
  assert(eden()->saved_mark_at_top(), "Violated spec - alloc in eden");
  assert(from()->saved_mark_at_top(), "Violated spec - alloc in from");
  return to()->saved_mark_at_top();
}

#define DefNew_SINCE_SAVE_MARKS_DEFN(OopClosureType, nv_suffix) \
                                                                \
void DefNewGeneration::                                         \
oop_since_save_marks_iterate##nv_suffix(OopClosureType* cl) {   \
  cl->set_generation(this);                                     \
  eden()->oop_since_save_marks_iterate##nv_suffix(cl);          \
  to()->oop_since_save_marks_iterate##nv_suffix(cl);            \
  from()->oop_since_save_marks_iterate##nv_suffix(cl);          \
  cl->reset_generation();                                       \
  save_marks();                                                 \
}

ALL_SINCE_SAVE_MARKS_CLOSURES(DefNew_SINCE_SAVE_MARKS_DEFN)

#undef DefNew_SINCE_SAVE_MARKS_DEFN

void DefNewGeneration::contribute_scratch(ScratchBlock*& list, Generation* requestor,
                                         size_t max_alloc_words) {
  if (requestor == this || _promotion_failed) return;
  assert(requestor->level() > level(), "DefNewGeneration must be youngest");

  /* $$$ Assert this?  "trace" is a "MarkSweep" function so that's not appropriate.
  if (to_space->top() > to_space->bottom()) {
    trace("to_space not empty when contribute_scratch called");
  }
  */

  ContiguousSpace* to_space = to();
  assert(to_space->end() >= to_space->top(), "pointers out of order");
  size_t free_words = pointer_delta(to_space->end(), to_space->top());
  if (free_words >= MinFreeScratchWords) {
    ScratchBlock* sb = (ScratchBlock*)to_space->top();
    sb->num_words = free_words;
    sb->next = list;
    list = sb;
  }
}

void DefNewGeneration::reset_scratch() {
  // If contributing scratch in to_space, mangle all of
  // to_space if ZapUnusedHeapArea.  This is needed because
  // top is not maintained while using to-space as scratch.
  if (ZapUnusedHeapArea) {
    to()->mangle_unused_area_complete();
  }
}
// todo gc   DefNewGeneration正式进行Gc前会先检测一下本次Minor Gc是否安全,如果不安全则直接放弃本次Gc,检查策略是 1. To区空闲  2. 下一个内存代的可用空间能够容纳当前内存代的所有对象(用于对象升级)
bool DefNewGeneration::collection_attempt_is_safe() {
  if (!to()->is_empty()) { //  To区空闲
    if (Verbose && PrintGCDetails) {
      gclog_or_tty->print(" :: to is not empty :: ");
    }
    return false;
  }
  if (_next_gen == NULL) {
    GenCollectedHeap* gch = GenCollectedHeap::heap();
    _next_gen = gch->next_gen(this);
  }
  return _next_gen->promotion_attempt_is_safe(used()); // 下一个内存代的可用空间能够容纳当前内存代的所有对象(用于对象升级)
}

void DefNewGeneration::gc_epilogue(bool full) {
  DEBUG_ONLY(static bool seen_incremental_collection_failed = false;)

  assert(!GC_locker::is_active(), "We should not be executing here");
  // Check if the heap is approaching full after a collection has
  // been done.  Generally the young generation is empty at
  // a minimum at the end of a collection.  If it is not, then
  // the heap is approaching full.
  GenCollectedHeap* gch = GenCollectedHeap::heap();
  if (full) {
    DEBUG_ONLY(seen_incremental_collection_failed = false;)
    if (!collection_attempt_is_safe() && !_eden_space->is_empty()) {
      if (Verbose && PrintGCDetails) {
        gclog_or_tty->print("DefNewEpilogue: cause(%s), full, not safe, set_failed, set_alloc_from, clear_seen",
                            GCCause::to_string(gch->gc_cause()));
      }
      gch->set_incremental_collection_failed(); // Slight lie: a full gc left us in that state
      set_should_allocate_from_space(); // we seem to be running out of space
    } else {
      if (Verbose && PrintGCDetails) {
        gclog_or_tty->print("DefNewEpilogue: cause(%s), full, safe, clear_failed, clear_alloc_from, clear_seen",
                            GCCause::to_string(gch->gc_cause()));
      }
      gch->clear_incremental_collection_failed(); // We just did a full collection
      clear_should_allocate_from_space(); // if set
    }
  } else {
#ifdef ASSERT
    // It is possible that incremental_collection_failed() == true
    // here, because an attempted scavenge did not succeed. The policy
    // is normally expected to cause a full collection which should
    // clear that condition, so we should not be here twice in a row
    // with incremental_collection_failed() == true without having done
    // a full collection in between.
    if (!seen_incremental_collection_failed &&
        gch->incremental_collection_failed()) {
      if (Verbose && PrintGCDetails) {
        gclog_or_tty->print("DefNewEpilogue: cause(%s), not full, not_seen_failed, failed, set_seen_failed",
                            GCCause::to_string(gch->gc_cause()));
      }
      seen_incremental_collection_failed = true;
    } else if (seen_incremental_collection_failed) {
      if (Verbose && PrintGCDetails) {
        gclog_or_tty->print("DefNewEpilogue: cause(%s), not full, seen_failed, will_clear_seen_failed",
                            GCCause::to_string(gch->gc_cause()));
      }
      assert(gch->gc_cause() == GCCause::_scavenge_alot ||
             (gch->gc_cause() == GCCause::_java_lang_system_gc && UseConcMarkSweepGC && ExplicitGCInvokesConcurrent) ||
             !gch->incremental_collection_failed(),
             "Twice in a row");
      seen_incremental_collection_failed = false;
    }
#endif // ASSERT
  }

  if (ZapUnusedHeapArea) {
    eden()->check_mangled_unused_area_complete();
    from()->check_mangled_unused_area_complete();
    to()->check_mangled_unused_area_complete();
  }

  if (!CleanChunkPoolAsync) {
    Chunk::clean_chunk_pool();
  }

  // update the generation and space performance counters
  update_counters();
  gch->collector_policy()->counters()->update_counters();
}

void DefNewGeneration::record_spaces_top() {
  assert(ZapUnusedHeapArea, "Not mangling unused space");
  eden()->set_top_for_allocations();
  to()->set_top_for_allocations();
  from()->set_top_for_allocations();
}

void DefNewGeneration::ref_processor_init() {
  Generation::ref_processor_init();
}


void DefNewGeneration::update_counters() {
  if (UsePerfData) {
    _eden_counters->update_all();
    _from_counters->update_all();
    _to_counters->update_all();
    _gen_counters->update_all();
  }
}

void DefNewGeneration::verify() {
  eden()->verify();
  from()->verify();
    to()->verify();
}

void DefNewGeneration::print_on(outputStream* st) const {
  Generation::print_on(st);
  st->print("  eden");
  eden()->print_on(st);
  st->print("  from");
  from()->print_on(st);
  st->print("  to  ");
  to()->print_on(st);
}


const char* DefNewGeneration::name() const {
  return "def new generation";
}

// Moved from inline file as they are not called inline
CompactibleSpace* DefNewGeneration::first_compaction_space() const {
  return eden();
}
// todo allocate 分配内存　
HeapWord* DefNewGeneration::allocate(size_t word_size,
                                     bool is_tlab) {
  // This is the slow-path allocation for the DefNewGeneration.
  // Most allocations are fast-path in compiled code.
  // We try to allocate from the eden.  If that works, we are happy.
  // Note that since DefNewGeneration supports lock-free allocation, we
  // have to use it here, as well.
  HeapWord* result = eden()->par_allocate(word_size); // 以并行的方式快速从Eden空间分配内存
  if (result != NULL) {
    if (CMSEdenChunksRecordAlways && _next_gen != NULL) {
      _next_gen->sample_eden_chunk();
    }
    return result;
  }
  do { // 扩展Eden空间内存空间的方式分配内存
    HeapWord* old_limit = eden()->soft_end();
    if (old_limit < eden()->end()) {
      // Tell the next generation we reached a limit.
      HeapWord* new_limit = // 通知下一个内存代管理器，Eden区的使用达到了逻辑限制    由下一个内存代管理器来决定Eden区新的限制位置
        next_gen()->allocation_limit_reached(eden(), eden()->top(), word_size);
      if (new_limit != NULL) {
        Atomic::cmpxchg_ptr(new_limit, eden()->soft_end_addr(), old_limit);
      } else {
        assert(eden()->soft_end() == eden()->end(),
               "invalid state after allocation_limit_reached returned null");
      }
    } else {
      // The allocation failed and the soft limit is equal to the hard limit,
      // there are no reasons to do an attempt to allocate
      assert(old_limit == eden()->end(), "sanity check");
      break;
    }
    // Try to allocate until succeeded or the soft limit can't be adjusted
    result = eden()->par_allocate(word_size); // 重试，直到内存分配成功或者软引用限制不能再调整
  } while (result == NULL);

  // If the eden is full and the last collection bailed out, we are running
  // out of heap space, and we try to allocate the from-space, too.
  // allocate_from_space can't be inlined because that would introduce a
  // circular dependency at compile time.
  if (result == NULL) {
    result = allocate_from_space(word_size); // 从From空间分配内存  Eden没有足够的内存，则从From区分配
  } else if (CMSEdenChunksRecordAlways && _next_gen != NULL) {
    _next_gen->sample_eden_chunk();
  }
  return result;
}
// todo par_allocate 分配内存
HeapWord* DefNewGeneration::par_allocate(size_t word_size,
                                         bool is_tlab) {
  HeapWord* res = eden()->par_allocate(word_size); // todo eden分配
  if (CMSEdenChunksRecordAlways && _next_gen != NULL) {
    _next_gen->sample_eden_chunk();
  }
  return res;
}

void DefNewGeneration::gc_prologue(bool full) {
  // Ensure that _end and _soft_end are the same in eden space.
  eden()->set_soft_end(eden()->end());
}

size_t DefNewGeneration::tlab_capacity() const {
  return eden()->capacity();
}

size_t DefNewGeneration::tlab_used() const {
  return eden()->used();
}

size_t DefNewGeneration::unsafe_max_tlab_alloc() const {
  return unsafe_max_alloc_nogc();
}<|MERGE_RESOLUTION|>--- conflicted
+++ resolved
@@ -63,7 +63,7 @@
 
 DefNewGeneration::KeepAliveClosure::
 KeepAliveClosure(ScanWeakRefClosure* cl) : _cl(cl) {
-  GenRemSet* rs = GenCollectedHeap::heap()->rem_set(); // todo cardTable
+  GenRemSet* rs = GenCollectedHeap::heap()->rem_set();
   assert(rs->rs_kind() == GenRemSet::CardTable, "Wrong rem set kind.");
   _rs = (CardTableRS*)rs;
 }
@@ -323,7 +323,7 @@
 // todo 分配内存　　form 和　to 交换
 void DefNewGeneration::swap_spaces() {
   ContiguousSpace* s = from();
-  _from_space        = to(); // 交换 form 和 to的首地址
+  _from_space        = to(); // 交换了　form 和 to的起始地址
   _to_space          = s;
   eden()->set_next_compaction_space(from()); // 设置eden下一片需要压缩的区域为现在的from区
   // The to-space is normally empty before a compaction so need
@@ -490,7 +490,7 @@
 }
 
 size_t DefNewGeneration::contiguous_available() const {
-  return eden()->free(); // 剩余空间
+  return eden()->free();
 }
 
 
@@ -597,15 +597,9 @@
   IsAliveClosure is_alive(this);
   ScanWeakRefClosure scan_weak_ref(this);
 
-<<<<<<< HEAD
-  age_table()->clear(); // 清空ageTable
-  to()->clear(SpaceDecorator::Mangle);  // 清空to空间
-
-=======
   age_table()->clear();
   to()->clear(SpaceDecorator::Mangle);
-  // 在初始化堆的过程，会创建一个覆盖整个空间的数组GenRemSet，数组每个字节对应于堆的512字节，用于遍历新生代和老年代空间，这里对GenRemSet进行初始化准备
->>>>>>> f3c23837
+
   gch->rem_set()->prepare_for_younger_refs_iterate(false);
   // //标记所有内存代当前分配对象存储空间的起始位置
   assert(gch->no_allocs_since_save_marks(0),
@@ -654,8 +648,8 @@
 
   if (!_promotion_failed) { // 当前内存代(年青代)在本次Gc过程中没有发生对象升级失败
     // Swap the survivor spaces. SpaceDecorator::Mangle  Eden/From区清零
-    eden()->clear(SpaceDecorator::Mangle); // 清空eden空间
-    from()->clear(SpaceDecorator::Mangle); // 清空from空间
+    eden()->clear(SpaceDecorator::Mangle);
+    from()->clear(SpaceDecorator::Mangle);
     if (ZapUnusedHeapArea) {
       // This is now done here because of the piece-meal mangling which
       // can check for valid mangling at intermediate points in the
@@ -666,11 +660,11 @@
       // other spaces.
       to()->mangle_unused_area();
     }
-    swap_spaces(); //交换From/To区  YGC无论成功失败都会调用swap_spaces(这里是成功)
+    swap_spaces(); //交换From/To区
 
     assert(to()->is_empty(), "to space should be empty now");
 
-    adjust_desired_tenuring_threshold(); // 重新计算对象可进入下一个内存代的存活时间阈值_tenuring_threshold(每次YGC的时候，都会计算一次)
+    adjust_desired_tenuring_threshold(); // 重新计算对象可进入下一个内存代的存活时间阈值
 
     // A successful scavenge should restart the GC time limit count which is
     // for full GC's.
@@ -681,7 +675,7 @@
     }
     assert(!gch->incremental_collection_failed(), "Should be clear");
   } else { //当前内存代(年青代)在本次Gc过程中发生了对象升级失败(年老代没有足够的空闲空间来容纳从年青代转存储过来的active对象)
-    assert(_promo_failure_scan_stack.is_empty(), "post condition"); // 这里是YGC失败，下面会触发FGC
+    assert(_promo_failure_scan_stack.is_empty(), "post condition");
     _promo_failure_scan_stack.clear(true); // Clear cached segments.
 
     remove_forwarding_pointers();
@@ -693,7 +687,7 @@
     // case there can be live objects in to-space
     // as a result of a partial evacuation of eden
     // and from-space.
-    swap_spaces();   // For uniformity wrt ParNewGeneration. 交换From/To区  YGC无论成功失败都会调用swap_spaces(这里是失败)
+    swap_spaces();   // For uniformity wrt ParNewGeneration.
     from()->set_next_compaction_space(to()); // 设置From区下一个可压缩内存区为To区,以便在下一次的Full Gc中压缩调整
     gch->set_incremental_collection_failed();
 
@@ -765,7 +759,7 @@
     preserve_mark(obj, m);
   }
 }
-// 晋升失败
+
 void DefNewGeneration::handle_promotion_failure(oop old) {
   if (PrintPromotionFailure && !_promotion_failed) {
     gclog_or_tty->print(" (promotion failure size = " SIZE_FORMAT ") ",
@@ -773,16 +767,16 @@
   }
   _promotion_failed = true;
   _promotion_failed_info.register_copy_failure(old->size());
-  preserve_mark_if_necessary(old, old->mark()); // 保存原对象头
-  // forward to self  转发指针指向自己
+  preserve_mark_if_necessary(old, old->mark());
+  // forward to self
   old->forward_to(old);
 
-  _promo_failure_scan_stack.push(old); // 晋升失败对象，添加到_promo_failure_scan_stack
+  _promo_failure_scan_stack.push(old);
 
   if (!_promo_failure_drain_in_progress) {
     // prevent recursion in copy_to_survivor_space()
     _promo_failure_drain_in_progress = true;
-    drain_promo_failure_scan_stack(); // 当前对象晋升失败时，当前对象所引用的对象，仍然要进行标记扫描并进行复制操作
+    drain_promo_failure_scan_stack();
     _promo_failure_drain_in_progress = false;
   }
 }
@@ -790,44 +784,44 @@
 oop DefNewGeneration::copy_to_survivor_space(oop old) {
   assert(is_in_reserved(old) && !old->is_forwarded(),
          "shouldn't be scavenging this oop");
-  size_t s = old->size(); // 旧对象的大小
+  size_t s = old->size();
   oop obj = NULL;
 
   // Try allocating obj in to-space (unless too old)
-  if (old->age() < tenuring_threshold()) { // 没达到老年代的年龄(还是在新生代分配-to空间分配)
-    obj = (oop) to()->allocate_aligned(s); // 如果对象的年龄低于tenuring_threshold，则该在to区申请一块同样大小的内存
+  if (old->age() < tenuring_threshold()) {
+    obj = (oop) to()->allocate_aligned(s);
   }
 
   // Otherwise try allocating obj tenured
-  if (obj == NULL) { // //如果如果对象的年龄大于tenuring_threshold或者to区申请内存失败
-    obj = _next_gen->promote(old, s); // 则尝试将该对象复制到老年代
-    if (obj == NULL) { //老年代复制失败
+  if (obj == NULL) {
+    obj = _next_gen->promote(old, s);
+    if (obj == NULL) {
       handle_promotion_failure(old);
       return old;
     }
   } else {
-    // Prefetch beyond obj   to区中申请内存成功
+    // Prefetch beyond obj
     const intx interval = PrefetchCopyIntervalInBytes;
     Prefetch::write(obj, interval);
 
-    // Copy obj  对象复制
+    // Copy obj
     Copy::aligned_disjoint_words((HeapWord*)old, (HeapWord*)obj, s);
 
     // Increment age if obj still in new generation
-    obj->incr_age(); // 增加年龄，增加对应年龄的总对象大小 注意此处是增加复制对象而非原来对象的分代年龄
-    age_table()->add(obj, s); // 并修改age_table
+    obj->incr_age();
+    age_table()->add(obj, s);
   }
 
   // Done, insert forward pointer to obj in this header
-  old->forward_to(obj); // //将对象头指针指向新地址
+  old->forward_to(obj);
 
   return obj;
 }
-// todo _promo_failure_scan_stack
+
 void DefNewGeneration::drain_promo_failure_scan_stack() {
-  while (!_promo_failure_scan_stack.is_empty()) { // _promo_failure_scan_stack不为空 晋升失败对象存储到_promo_failure_scan_stack不为空
-     oop obj = _promo_failure_scan_stack.pop(); // 弹出1个
-     obj->oop_iterate(_promo_failure_scan_stack_closure); // 处理obj引用的其他对象
+  while (!_promo_failure_scan_stack.is_empty()) {
+     oop obj = _promo_failure_scan_stack.pop();
+     obj->oop_iterate(_promo_failure_scan_stack_closure);
   }
 }
 
@@ -844,7 +838,7 @@
   from()->reset_saved_mark();
 }
 
-// todo saved_mark_at_top
+
 bool DefNewGeneration::no_allocs_since_save_marks() {
   assert(eden()->saved_mark_at_top(), "Violated spec - alloc in eden");
   assert(from()->saved_mark_at_top(), "Violated spec - alloc in from");
